/**
 * Welcome to the Leaf SDK! Leaf is an opinionated wrapper around CRDT tools for building
 * local-first apps!
 *
 * Leaf is built around an Entity-Component data model designed to help you build inter-operable
 * apps.
 *
 * If you are new to Leaf, first check out {@linkcode defComponent} and then look at
 * {@linkcode Entity} to get an idea of how things are put together. Finally you'll want to use a
 * {@linkcode Peer} in most cases to sync your entities with storage and sync interfaces.
 *
 * Leaf is currently built on [Loro](https://loro.dev) as its underlying CRDT, and
 * {@link Entity.doc} is in fact a {@linkcode LoroDoc}, so reading the Loro documentation will be
 * necessary to understand how to fully interact with the Leaf entity data.
 *
 * @module @muni-town/leaf
 */

export * from "loro-crdt";
export * from "./sync1.ts";
export * from "./storage.ts";
export * from "./sync-proto.ts";
<<<<<<< HEAD
export * from "./component.ts";
export * from "./peer.ts";
export * from "./entity.ts";
=======
import {
  type Container,
  LoroCounter,
  LoroDoc,
  LoroList,
  LoroMap,
  LoroMovableList,
  LoroText,
  LoroTree,
} from "loro-crdt";
import { Syncer1 } from "./sync1.ts";
import { StorageManager } from "./storage.ts";

/** The prefix for the string representation of {@linkcode EntityId}s. */
export const entityIdPrefix = "leaf:" as const;

/** String representation of an {@linkcode EntityId}. */
export type EntityIdStr = `${typeof entityIdPrefix}${string}`;

/** A Loro CRDT type that may be used as the type of a {@link defComponent|component}. */
export type ComponentType =
  | LoroCounter
  | LoroList
  | LoroMap
  | LoroMovableList
  | LoroText
  | LoroTree
  | Marker;
/** A constructor for a {@linkcode ComponentType}. */
export type ComponentConstructor<T extends ComponentType> = new () => T;

/**
 * A {@linkcode ComponentType} that doesn't have any data.
 *
 * This is useful for making "marker" components where you only care whether or not the component is
 * added to an entity and there is no other data to store in the component itself.
 * */
export class Marker {
  constructor() {}
}

/** The ID for a component. */
export type ComponentId = string;

/**
 * A component definition.
 *
 * Component definitions have the information needed to get and initialize the component on an Entity.
 *
 * Use {@linkcode defComponent} to create a new {@linkcode ComponentDef}.
 */
export type ComponentDef<T extends ComponentType> = {
  id: ComponentId;
  constructor: ComponentConstructor<T>;
  init: (container: T) => void;
};

/**
 * Define a new component type.
 *
 * All data in Leaf is made up of components. These components are meant to be small, re-usable, and
 * semantically meaningful pieces of data, such as a `Name`, `Image`, or `Description`.
 *
 * Before you can use a component you must define it, which sets its unique ID, its type, and its
 * initialization function.
 *
 * ## Example
 *
 * Here's an example of a `Name` component that requires a first name and optionally has a last
 * name.
 *
 * ```ts
 * export const Name = defComponent(
 *    "name:01JNVY76XPH6Q5AVA385HP04G7",
 *    LoroMap<{ first: string; last?: string }>,
 *    (map) => map.set("first", "")
 * );
 * ```
 *
 * After defining a component you may use it with an {@linkcode Entity}.
 *
 * Let's break it down piece-by-piece.
 *
 * #### Exported Variable
 * Notice that we store the definition in a variable and we export it from the module. This allows
 *   us to use the same component definition throughout the codebase, and even in other projects
 *   that might depend on this module, if we are writing a library.
 *
 * This is not required, of course, but will often be useful in real projects.
 *
 * #### Unique ID
 * The unique ID makes sure that this component is distinguished from any other component that might
 *   exist. By using exported variables and unique IDs, we don't have to worry about conflicting
 *   names for different components.
 *
 * #### Component Type
 * The next argument is the type we want to use for the component. This must be one of the
 *   {@linkcode ComponentType}s and should usually include extra type annotations describing the
 *   data that will go inside.
 *
 * In this example we say that `Name` is a {@linkcode LoroMap} and we annotate the inner data as
 * requiring a `string` `first` name and optionally having a `string` `last` name.
 *
 * Note that components must be a so called "container type", such as a map, array, rich text, etc.
 * If you wish to store only one primitive value such as a `string` or `number` in a component, you
 * can always store it in a map with one field.
 *
 * #### Initialization Function
 *
 * Finally, the last argument is an initialization function. When the component gets created it will
 * be the empty, default value of whatever {@linkcode ComponentType} that you specified.
 *
 * In this case, that means `Name` will start off as an empty map which, notably, does not match our
 * type annotation of requiring a first name.
 *
 * Therefore it is important, when annotating your component type, that you also supply an
 * initialization function to set any required fields so that your returned component will match
 * your annotated type.
 *
 * In this case, we just initialize the first name to an empty string.
 *
 * @param id The globally unique ID of the component type. Often this will include a
 * [ULID](https://ulidgenerator.com/) or [UUID](https://www.uuidgenerator.net/) prefixed by a short
 * human-readable name to assist in debugging.
 * @param constructor One of the {@linkcode ComponentType}s. This will be used to construct the
 * component initially, in addition to the `init` function if provided.
 * @param init An optional function that will be called to initialize the component when it is first
 * added to an Entity. Since the constructor will initialize an empty version of whatever type you
 * select, you must use this init function if you want to make sure that it has any of the initial
 * data necessary to match your annotated type.
 * @returns A component definition that can be used to add, edit, and delete components on an
 * {@linkcode Entity}.
 */
export function defComponent<T extends ComponentType>(
  id: string,
  constructor: ComponentConstructor<T>,
  init: (container: T) => void = () => {}
): ComponentDef<T> {
  return {
    id,
    constructor,
    init,
  };
}

/** A type that can be converted to an {@linkcode EntityId} */
export type IntoEntityId = Entity | EntityIdStr | EntityId;
/** A helper to convert a compatible type to an {@linkcode EntityId}. */
export function intoEntityId(id: IntoEntityId): EntityId {
  return id instanceof EntityId
    ? id
    : id instanceof Entity
    ? id.id
    : new EntityId(id);
}

/**
 * The ID of an {@linkcode Entity}.
 *
 * In string from an Entity ID looks like this:
 *
 *     leaf:ey02v80j9x376qgcczy8sq0pwvdbx01kbx0n7nbj90f87fnj5c50
 *
 * Leaf entity IDs always start with `leaf:` and end with a Crockford base32 encoded sequence of 32
 * bytes.
 *
 * Currently these are random bytes, in the future they will be public keys.
 * */
export class EntityId {
  /** The raw bytes of the Entity ID. */
  bytes: Uint8Array;

  /** Create a new Entity ID.
   *
   * If `id` is not specified a random ID will be generated.
   *
   * @param id a string starting with `leaf:` and ending with 32 bytes encoded as a Crockford
   * base32 string.
   */
  constructor(id?: EntityIdStr) {
    if (id) {
      if (!id.startsWith(entityIdPrefix))
        throw new Error(`Entity ID must start with \`${entityIdPrefix}\``);

      const data = new Uint8Array(
        decodeBase32(id.slice(entityIdPrefix.length), "Crockford")
      );
      if (data.length != 32)
        throw new Error(
          `Invalid byte length for Entity ID ( ${data.length} ), expected 32.`
        );
      this.bytes = data;
    } else {
      // For now we just pretend we're generating like a keypair and returning the public key, since
      // that's what Keyhive will need later.
      const bytes = new Uint8Array(32);
      crypto.getRandomValues(bytes);
      this.bytes = bytes;
    }
  }

  /** Get the string formatted Entity ID */
  toString(): EntityIdStr {
    return `leaf:${encodeBase32(this.bytes, "Crockford").toLowerCase()}`;
  }
}

/** The key under which the list of components in an {@linkcode Entity} are stored in its internal
 * {@linkcode LoroDoc}.
 *
 * @internal
 * */
export const entityComponentsKey = "___leaf_components___";

/** The type of the Loro doc for {@linkcode Entity}s. */
export type EntityDoc = LoroDoc<
  Record<string, Container> & {
    [entityComponentsKey]: LoroMap<Record<string, true | undefined>>;
  }
>;

const entityRegistry = new FinalizationRegistry<EntityDoc>((doc) => doc.free());
/**
 * An entity.
 *
 * Entities are containers for collections of {@link defComponent|Components}. All data in Leaf is
 * stored in components that have been attached to {@linkcode Entity}s.
 *
 * ## Example
 *
 *  For example, assuming you have defined a `Name` component as demonstrated in the
 *  {@linkcode defComponent} example, you could add it to a new entity like so:
 *
 * ```ts
 * const ent = new Entity();
 *
 * const name = ent.getOrInit(Name)
 * name.set("first", "John")
 * name.set("last", "Smith")
 * ```
 */
export class Entity {
  /** The unique {@linkcode EntityId} for this entity. */
  #id: EntityId;
  #doc: EntityDoc;

  /**
   * Get the internal {@linkcode LoroDoc}.
   *
   * This can be used to do anything that Loro allows, such as exporting snapshots, doing time
   * travel, etc.
   *
   * ### Entity Storage Format
   * **Note:** The {@linkcode Entity}'s components are stored in this doc. If you modify the
   * components directly through the {@linkcode LoroDoc} you may confuse the normal entity API when
   * it tries to read or write components.
   *
   * In the Loro doc the `Entity` stores one special container using the value in
   * {@linkcode entityComponentsKey} as its ID. It is important that no component use this key as
   * its ID.
   *
   * This container will be a map that contains an entry for each component ID on the entity. The
   * value will always be `true`. For every key in that map, the component is considered to be on
   * the entity.
   *
   * Every other root container in the Loro document will be a component, and its ID will be the
   * component ID.
   */
  get doc(): EntityDoc {
    return this.#doc;
  }

  /** The Entity's unique ID. */
  get id(): EntityId {
    return this.#id;
  }

  /**
   * Create a new {@linkcode Entity}.
   *
   * By default the entity will have a new random ID and be initialize with no components.
   *
   * @param id Specifying the ID will create an entity with a specific ID instead of a random ID.
   * The document will sill be empty, by default, so if you are loading a specific entity you may
   * need to load the entity with a {@linkcode StorageManager}, for instance.
   */
  constructor(id?: IntoEntityId) {
    this.#id = id ? intoEntityId(id) : new EntityId();
    this.#doc = new LoroDoc();
    entityRegistry.register(this, this.#doc, this);
  }

  /**
   * Manually garbage collect this entity. Shouldn't usually be necessary to call this but can be
   * used to free memory more quickly instead of waiting for the periodic collector to come clean it
   * up. */
  free() {
    entityRegistry.unregister(this);
    this.#doc.free();
  }

  /**
   * Check whether the entity has a given component on it.
   *
   * ```ts
   * if (!entity.has(Name)) throw "Person must have name!";
   * ```
   * */
  has<T extends ComponentType>(def: ComponentDef<T>): boolean {
    const components = this.#doc.getMap(entityComponentsKey);
    const result = components.get(def.id) === true;
    components.free();
    return result;
  }

  /** Delete a component from the entity. */
  delete<T extends ComponentType>(def: ComponentDef<T>) {
    const { constructor, id } = def;
    const components = this.#doc.getMap(entityComponentsKey);
    components.delete(def.id);
    components.free();

    if (constructor === LoroCounter) {
      const counter = this.#doc.getCounter(id);
      counter.decrement(counter.value);
      counter.free();
    } else if (constructor === LoroList) {
      const list = this.#doc.getList(id);
      list.clear();
      list.free();
    } else if (constructor === LoroMap) {
      const map = this.#doc.getMap(id);
      map.clear();
      map.free();
    } else if (constructor === LoroMovableList) {
      const list = this.#doc.getMovableList(id);
      list.clear();
      list.free();
    } else if (constructor === LoroText) {
      const t = this.#doc.getText(id);
      t.splice(0, t.length, "");
      t.free();
    } else if (constructor === LoroTree) {
      const t = this.#doc.getTree(id);
      for (const root of t.roots()) {
        t.delete(root.id);
      }
      t.free();
    } else if (constructor === Marker) {
      // We don't need to do anything since we already removed the component from the components
      // list.
    } else {
      throw new Error("Invalid constructor type when getting component");
    }
  }

  /**
   * Initialize a component with its default value and add it to the entity, if the entity does not
   * already have a component of that type.
   * */
  init<T extends ComponentType>(def: ComponentDef<T>): Entity {
    const components = this.#doc.getMap(entityComponentsKey);
    if (!components.get(def.id) == true) {
      const raw = this.#getRaw(def);
      def.init(raw);
      components.set(def.id, true);
    }
    components.free();
    return this;
  }

  /**
   * Get the component of the given type on the entity, initializing it with its default value if it
   * does not already exist on the entity.
   *
   * The `handler` function will be immediately called with the retrieved component and the return
   * value of that handler will be returned from by this function.
   *
   * This allows us to automatically reclaim the component accessor memory without waiting for the
   * garbage collector.
   * */
  getOrInit<T extends ComponentType, R>(
    def: ComponentDef<T>,
    handler: (component: T) => R
  ): R {
    const raw = this.#getRaw(def);
    const components = this.#doc.getMap(entityComponentsKey);
    if (components.get(def.id) !== true) {
      def.init(raw);
      components.set(def.id, true);
    }
    components.free();
    const ret = handler(raw);
    if (!(raw instanceof Marker) && raw !== (ret as any)) raw.free();
    return ret;
  }

  /** Get the component of the given type from the entity, or `undefined` if the component is not on
   * the entity. */
  get<T extends ComponentType, R>(
    def: ComponentDef<T>,
    handler: (component: T) => R
  ): R | undefined {
    if (!this.has(def)) return undefined;
    const raw = this.#getRaw(def);
    const ret = handler(raw);
    if (!(raw instanceof Marker) && raw != (ret as any)) raw.free();
    return ret;
  }

  commit(options?: Parameters<typeof this.doc.commit>[0]) {
    this.doc.commit(options);
  }

  /**
   * Register a callback that will be run when the entity is committed.
   * @returns A function that may be called to unregister the callback.
   */
  subscribe(listener: () => void): () => void {
    return this.doc.subscribe(() => listener());
  }

  #getRaw<T extends ComponentType>({ id, constructor }: ComponentDef<T>): T {
    if (constructor === LoroCounter) {
      return this.#doc.getCounter(id) as T;
    } else if (constructor === LoroList) {
      return this.#doc.getList(id) as T;
    } else if (constructor === LoroMap) {
      return this.#doc.getMap(id) as T;
    } else if (constructor === LoroMovableList) {
      return this.#doc.getMovableList(id) as T;
    } else if (constructor === LoroText) {
      return this.#doc.getText(id) as T;
    } else if (constructor === LoroTree) {
      return this.#doc.getTree(id) as T;
    } else if (constructor === Marker) {
      return new Marker() as T;
    } else {
      throw new Error("Invalid constructor type when getting component");
    }
  }
}

/** A policy describing how to  */
export type StorageConfig = {
  /** Whether this storage should be read from when loading documents. Defaults to `true`. */
  read?: boolean;
  /** Whether this storage should be written to when documents change. Defaults to `true`. */
  write?: boolean;
  /**
   * Custom throttle function that can be used to debounce or throttle writes to this storage. The
   * function should call `write()` when it wants to actually trigger the pending write to storage.
   */
  writeThrottle?: (write: () => void) => void;
  /** The storage manager to use. */
  manager: StorageManager;
};

export type PeerOption = StorageManager | Syncer1 | StorageConfig;

/**
 * Options for configuring {@linkcode Peer["open"]}.
 */
export type PeerOpenOptions = {
  /**
   * If set, when opening an entity that does not exist locally, and cannot be synced from a peer,
   * the function will wait the specified number of milliseconds before creating the entity and
   * returning the newly created entity.
   * */
  createAfterTimeout: number;
};

/**
 * The entrypoint for opening {@linkcode Entity}s, loading and saving them automatically from
 * {@linkcode StorageManager}s, and syncing them with {@linkcode Syncer1}s.
 */
export class Peer {
  #syncers: Syncer1[] = [];
  #storages: StorageConfig[] = [];
  #storageUnsubscribers: Map<EntityIdStr, () => void> = new Map();
  #entities: Map<EntityIdStr, Promise<WeakRef<Entity>>> = new Map();
  #finalizationRegistry: FinalizationRegistry<EntityIdStr>;

  constructor(...options: PeerOption[]) {
    this.#finalizationRegistry = new FinalizationRegistry(this.close);
    for (const option of options) {
      if (option instanceof StorageManager) {
        this.#storages.push({
          manager: option,
        });
      } else if (option instanceof Syncer1) {
        this.#syncers.push(option);
      } else if ("manager" in option) {
        this.#storages.push(option);
      }
    }
  }

  /**
   * Open the entity with the given ID.
   *
   * This will try to load the entity from all read storages and await on that before returning.
   *
   * If the entity is not found the promise will remain pending.
   *
   * It will also start syncing the entity with all of the peer's syncers.
   * */
  async open(
    id: IntoEntityId,
    options?: Partial<PeerOpenOptions>
  ): Promise<Entity> {
    // console.debug("calling open", intoEntityId(id).toString(), options);
    return this.#open_raw(id, options);
  }

  async create(): Promise<Entity> {
    // console.debug("calling create");
    const entity = this.#open_raw();
    // console.debug("created", (await entity).id.toString());
    return entity;
  }

  async #open_raw(
    id?: IntoEntityId,
    opts?: Partial<PeerOpenOptions>
  ): Promise<Entity> {
    const options = { ...(opts || {}) };

    const entId = id ? intoEntityId(id) : new EntityId();
    // console.debug("opening raw", entId.toString(), options);
    const entIdStr = entId.toString();

    const existingEntPromise = this.#entities.get(entIdStr);
    if (existingEntPromise) {
      const weakExistingEnt = await existingEntPromise;
      const existingEnt = weakExistingEnt.deref();
      if (existingEnt) {
        // console.debug("Already open", entId.toString());
        return existingEnt;
      } else {
        this.#entities.delete(entIdStr);
      }
    }

    const entity = new Entity(entId);
    const weakEntity = new WeakRef(entity);
    this.#finalizationRegistry.register(entity, entIdStr, weakEntity);
    let resolveWeakEntity: (e: WeakRef<Entity>) => void = () => {};
    this.#entities.set(entIdStr, new Promise((r) => (resolveWeakEntity = r)));

    let loadedLocal = id ? false : true; // We've already "loaded" the entity locally if we just created it
    for (const storage of this.#storages) {
      if (storage.read !== false) {
        loadedLocal = loadedLocal || (await storage.manager.load(entity));
      }
    }

    for (const syncer of this.#syncers) {
      // TODO: We need to make sure the syncer only holds a weak reference to the entity so that we
      // can detect when it's no longer needed and can be closed.
      syncer.sync(weakEntity);
    }

    // Sync to storages on doc change.
    const unsubscribeStorage = entity.doc.subscribe(() => {
      queueMicrotask(async () => {
        for (const storage of this.#storages) {
          if (storage.write !== false) {
            const save = async () => {
              const e = weakEntity.deref();
              if (e) await storage.manager.save(e);
            };

            if (storage.writeThrottle) {
              storage.writeThrottle(save);
            } else {
              await save();
            }
          }
        }
      });
    });
    this.#storageUnsubscribers.set(entIdStr, unsubscribeStorage);

    if (!loadedLocal) {
      let stopTimeout: () => void = () => {};

      // Just timeout if we don't get a response in time
      const timeoutPromise =
        options.createAfterTimeout &&
        new Promise<void>((r) => {
          const n = setTimeout(r, options.createAfterTimeout);
          stopTimeout = () => {
            r(undefined);
            clearTimeout(n);
          };
        });

      const race = [
        // Wait until a syncer has responded with their latest data for the entity
        (async () => {
          const promises = this.#syncers.map((syncer) =>
            (async () => {
              // console.log("staring sync", entId.toString());
              await syncer.syncing.get(entIdStr)?.awaitInitialLoad;
              // console.log("done syncing", entId);
              return;
            })()
          );
          await Promise.race(promises);
          stopTimeout();
        })(),
      ];
      if (timeoutPromise) race.push(timeoutPromise);

      // Finish with the first to complete
      await Promise.race(race);
    } else {
      // console.debug("loaded local", entId.toString());
    }

    resolveWeakEntity(weakEntity);
    // console.debug(
    //   "returning entity ",
    //   entId.toString(),
    //   entity.doc.changeCount()
    // );
    return entity;
  }

  #rawUnload(entIdStr: EntityIdStr) {
    const unsubscribeStorage = this.#storageUnsubscribers.get(entIdStr);
    if (unsubscribeStorage) unsubscribeStorage();
    for (const syncer of this.#syncers) {
      syncer.unsync(entIdStr);
    }
    const entity = this.#entities.get(entIdStr);
    if (entity) this.#finalizationRegistry.unregister(entity);
    this.#entities.delete(entIdStr);
  }

  /**
   * Delete an entity completely from local storage.
   *
   * > **TODO:** Currently there is no way to have sync peers receive a request to delete an entity.
   * > It is only deleted locally.
   * */
  async delete(id: IntoEntityId) {
    const entId = intoEntityId(id);
    const entIdStr = entId.toString();
    this.#rawUnload(entIdStr);

    for (const storage of this.#storages) {
      if (storage.write !== false) {
        await storage.manager.delete(id);
      }
    }
  }

  /** Commit the entity, stop syncing it, and flush it to storage. */
  close(id: IntoEntityId): Promise<void> {
    return new Promise((resolve) => {
      // NOTE: we queue a microtask here because if you have _just_ committed an entity, and then
      // you call this function, the change callbacks on the entity have not yet bent run, and the
      // network / storage synchronization has not been finished yet. So we queue the actual cleanup
      // of the entity until _after_ the other callbacks have run, with queueMicrotask, so that the
      // caller can wait for the entity to actually finish getting persisted.
      queueMicrotask(async () => {
        if (this) {
          const entId = id ? intoEntityId(id) : new EntityId();
          const entIdStr = entId.toString();

          const entity = (await this.#entities.get(entIdStr))?.deref();

          if (entity) {
            // This will trigger a write to storage
            entity.doc.commit();
            // For the same reason mentioned in the nte above, we have to wait until the next tick
            // to actually free the entity after the commit.
            queueMicrotask(() => {
              entity.free();
            });
          }

          this.#rawUnload(entIdStr);
        }

        resolve();
      });
    });
  }
}
>>>>>>> 82ae79d4
<|MERGE_RESOLUTION|>--- conflicted
+++ resolved
@@ -20,11 +20,6 @@
 export * from "./sync1.ts";
 export * from "./storage.ts";
 export * from "./sync-proto.ts";
-<<<<<<< HEAD
-export * from "./component.ts";
-export * from "./peer.ts";
-export * from "./entity.ts";
-=======
 import {
   type Container,
   LoroCounter,
@@ -716,5 +711,4 @@
       });
     });
   }
-}
->>>>>>> 82ae79d4
+}